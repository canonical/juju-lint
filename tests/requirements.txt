# Module requirements
black
<<<<<<< HEAD
flake8<5.0  # some flake8 plugins seem to be currently broken with version 5.0+
=======
colorama
flake8
>>>>>>> ea3f3020
flake8-colors
flake8-docstrings
flake8-html
isort
mock
pep8-naming
pyflakes
pytest
pytest-cov
pytest-html
pytest-mock
pre-commit<|MERGE_RESOLUTION|>--- conflicted
+++ resolved
@@ -1,11 +1,7 @@
 # Module requirements
 black
-<<<<<<< HEAD
+colorama
 flake8<5.0  # some flake8 plugins seem to be currently broken with version 5.0+
-=======
-colorama
-flake8
->>>>>>> ea3f3020
 flake8-colors
 flake8-docstrings
 flake8-html
